// Copyright 2020 Google LLC
//
// Licensed under the Apache License, Version 2.0 (the "License");
// you may not use this file except in compliance with the License.
// You may obtain a copy of the License at
//
//      http://www.apache.org/licenses/LICENSE-2.0
//
// Unless required by applicable law or agreed to in writing, software
// distributed under the License is distributed on an "AS IS" BASIS,
// WITHOUT WARRANTIES OR CONDITIONS OF ANY KIND, either express or implied.
// See the License for the specific language governing permissions and
// limitations under the License.

package main

import (
<<<<<<< HEAD
=======
	"fmt"
	"io/ioutil"
>>>>>>> 0e91fd6e
	"os"
	"strconv"
	"testing"

	buildpacktest "github.com/GoogleCloudPlatform/buildpacks/internal/buildpacktest"
	"github.com/GoogleCloudPlatform/buildpacks/internal/mockprocess"
	gcp "github.com/GoogleCloudPlatform/buildpacks/pkg/gcpbuildpack"
	"github.com/GoogleCloudPlatform/buildpacks/pkg/java"
)

func TestDetect(t *testing.T) {
	testCases := []struct {
		name  string
		files map[string]string
		env   []string
		want  int
	}{
		{
			name: "pom.xml",
			files: map[string]string{
				"pom.xml": "",
			},
			want: 0,
		},
		{
			name: ".mvn/extensions.xml",
			files: map[string]string{
				".mvn/extensions.xml": "",
			},
			want: 0,
		},
		{
			name:  "no pom.xml",
			files: map[string]string{},
			want:  100,
		},
		{
			name: "use GOOGLE_BUILDABLE",
			files: map[string]string{
				"testmodule/pom.xml": "",
			},
			env:  []string{"GOOGLE_BUILDABLE=testmodule"},
			want: 0,
		},
	}
	for _, tc := range testCases {
		t.Run(tc.name, func(t *testing.T) {
			buildpacktest.TestDetect(t, detectFn, tc.name, tc.files, tc.env, tc.want)
		})
	}
}

func TestCrLfRewrite(t *testing.T) {
	testCases := []struct {
		name          string
		inputContent  string
		expectContent string
	}{
		{
			name:          "windows-style replaced",
			inputContent:  "#!/bin/sh\r\n\r\necho Windows\r\n",
			expectContent: "#!/bin/sh\n\necho Windows\n",
		},
		{
			name:          "unix-style unmodified",
			inputContent:  "#!/bin/sh\n\necho Unix\n",
			expectContent: "#!/bin/sh\n\necho Unix\n",
		},
	}
	for _, tc := range testCases {
		t.Run(tc.name, func(t *testing.T) {
			tmpFile, err := os.CreateTemp(os.TempDir(), "prefix-")
			if err != nil {
				t.Fatal("Cannot create temporary file", err)
			}
			defer os.Remove(tmpFile.Name())

			_, err = tmpFile.Write([]byte(tc.inputContent))
			if err != nil {
				t.Fatal("Error writing temporary file", err)
			}
			err = tmpFile.Close()
			if err != nil {
				t.Fatal("Error closing temporary file", err)
			}

			ensureUnixLineEndings(gcp.NewContext(), tmpFile.Name())

			newContent, err := os.ReadFile(tmpFile.Name())
			if err != nil {
				t.Fatal("Error reading updated temporary file", err)
			}

			if string(newContent) != tc.expectContent {
				t.Fatal("Unexpected content '%s', want '%s'",
					strconv.QuoteToASCII(string(newContent)),
					strconv.QuoteToASCII(tc.expectContent))
			}

		})
	}
}

func TestBuildCommand(t *testing.T) {
	testCases := []struct {
		name              string
		app               string
		envs              []string
		opts              []buildpacktest.Option
		mocks             []*mockprocess.Mock
		wantCommands      []string
		doNotWantCommands []string
		files             map[string]string
	}{
		{
			name: "maven build argument",
			app:  "hello_quarkus_maven",
			mocks: []*mockprocess.Mock{
				mockprocess.New(`^bash -c command -v mvn || true`, mockprocess.WithStdout("Apache Maven")),
			},
			envs: []string{fmt.Sprintf("%s=clean package", java.MavenBuildArgs)},
			wantCommands: []string{
				"mvn clean package",
			},
			doNotWantCommands: []string{
				"mvn clean package --batch-mode -DskipTests -Dhttp.keepAlive=false",
			},
		},
	}

	for _, tc := range testCases {
		t.Run(tc.name, func(t *testing.T) {
			opts := []buildpacktest.Option{
				buildpacktest.WithTestName(tc.name),
				buildpacktest.WithApp(tc.app),
				buildpacktest.WithEnvs(tc.envs...),
				buildpacktest.WithExecMocks(tc.mocks...),
			}

			opts = append(opts, tc.opts...)
			result, err := buildpacktest.RunBuild(t, buildFn, opts...)
			if err != nil {
				t.Fatalf("error running build: %v, logs: %s", err, result.Output)
			}

			for _, cmd := range tc.wantCommands {
				if !result.CommandExecuted(cmd) {
					t.Errorf("expected command %q to be executed, but it was not, build output: %s", cmd, result.Output)
				}
			}

			for _, cmd := range tc.doNotWantCommands {
				if result.CommandExecuted(cmd) {
					t.Errorf("expected command %q not to be executed, but it was, build output: %s", cmd, result.Output)
				}
			}
		})
	}
}<|MERGE_RESOLUTION|>--- conflicted
+++ resolved
@@ -15,11 +15,7 @@
 package main
 
 import (
-<<<<<<< HEAD
-=======
 	"fmt"
-	"io/ioutil"
->>>>>>> 0e91fd6e
 	"os"
 	"strconv"
 	"testing"
